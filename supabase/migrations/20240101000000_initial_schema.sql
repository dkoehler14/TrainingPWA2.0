-- Initial schema for exercise tracker migration from Firestore
-- This migration creates the basic table structure

-- Enable necessary extensions
CREATE EXTENSION IF NOT EXISTS "uuid-ossp";

-- Users table
CREATE TABLE users (
    id UUID PRIMARY KEY, -- This will be auth.uid()
    email VARCHAR(255) UNIQUE NOT NULL,
    name VARCHAR(255) NOT NULL,
<<<<<<< HEAD
    role TEXT[] DEFAULT '{user}',
=======
    roles TEXT[] DEFAULT ARRAY['user'],
>>>>>>> 7a36b39a
    experience_level VARCHAR(50) DEFAULT 'beginner',
    preferred_units VARCHAR(10) DEFAULT 'LB',
    age INTEGER,
    weight DECIMAL(5,2),
    height DECIMAL(5,2),
    goals TEXT[],
    available_equipment TEXT[],
    injuries TEXT[],
    preferences JSONB DEFAULT '{}',
    settings JSONB DEFAULT '{}',
    created_at TIMESTAMP WITH TIME ZONE DEFAULT NOW(),
    updated_at TIMESTAMP WITH TIME ZONE DEFAULT NOW()
);

-- Exercises table
CREATE TABLE exercises (
    id UUID PRIMARY KEY DEFAULT gen_random_uuid(),
    name VARCHAR(255) NOT NULL,
    primary_muscle_group VARCHAR(100) NOT NULL,
    exercise_type VARCHAR(100) NOT NULL,
    instructions TEXT,
    is_global BOOLEAN DEFAULT true,
    created_by UUID REFERENCES users(id), -- References auth.uid() directly
    created_at TIMESTAMP WITH TIME ZONE DEFAULT NOW(),
    updated_at TIMESTAMP WITH TIME ZONE DEFAULT NOW()
);

-- Programs table
CREATE TABLE programs (
    id UUID PRIMARY KEY DEFAULT gen_random_uuid(),
    user_id UUID NOT NULL REFERENCES users(id) ON DELETE CASCADE,
    name VARCHAR(255) NOT NULL,
    description TEXT,
    duration INTEGER NOT NULL, -- weeks
    days_per_week INTEGER NOT NULL,
    weight_unit VARCHAR(10) DEFAULT 'LB',
    difficulty VARCHAR(50),
    goals TEXT[],
    equipment TEXT[],
    is_template BOOLEAN DEFAULT false,
    is_current BOOLEAN DEFAULT false,
    is_active BOOLEAN DEFAULT true,
    start_date DATE,
    completed_weeks INTEGER DEFAULT 0,
    created_at TIMESTAMP WITH TIME ZONE DEFAULT NOW(),
    updated_at TIMESTAMP WITH TIME ZONE DEFAULT NOW()
);

-- Program workouts table
CREATE TABLE program_workouts (
    id UUID PRIMARY KEY DEFAULT gen_random_uuid(),
    program_id UUID NOT NULL REFERENCES programs(id) ON DELETE CASCADE,
    week_number INTEGER NOT NULL,
    day_number INTEGER NOT NULL,
    name VARCHAR(255) NOT NULL,
    created_at TIMESTAMP WITH TIME ZONE DEFAULT NOW(),
    UNIQUE(program_id, week_number, day_number)
);

-- Program exercises table
CREATE TABLE program_exercises (
    id UUID PRIMARY KEY DEFAULT gen_random_uuid(),
    workout_id UUID NOT NULL REFERENCES program_workouts(id) ON DELETE CASCADE,
    exercise_id UUID NOT NULL REFERENCES exercises(id),
    sets INTEGER NOT NULL,
    reps INTEGER, -- NULL for time-based exercises
    rest_minutes INTEGER,
    notes TEXT,
    order_index INTEGER NOT NULL,
    created_at TIMESTAMP WITH TIME ZONE DEFAULT NOW()
);

-- Workout logs table
CREATE TABLE workout_logs (
    id UUID PRIMARY KEY DEFAULT gen_random_uuid(),
    user_id UUID NOT NULL REFERENCES users(id) ON DELETE CASCADE,
    program_id UUID REFERENCES programs(id),
    week_index INTEGER,
    day_index INTEGER,
    name VARCHAR(255),
    type VARCHAR(50) DEFAULT 'program_workout',
    date DATE NOT NULL,
    completed_date TIMESTAMP WITH TIME ZONE,
    is_finished BOOLEAN DEFAULT false,
    is_draft BOOLEAN DEFAULT false,
    weight_unit VARCHAR(10) DEFAULT 'LB',
    duration INTEGER, -- minutes
    notes TEXT,
    created_at TIMESTAMP WITH TIME ZONE DEFAULT NOW(),
    updated_at TIMESTAMP WITH TIME ZONE DEFAULT NOW()
);

-- Workout log exercises table
CREATE TABLE workout_log_exercises (
    id UUID PRIMARY KEY DEFAULT gen_random_uuid(),
    workout_log_id UUID NOT NULL REFERENCES workout_logs(id) ON DELETE CASCADE,
    exercise_id UUID NOT NULL REFERENCES exercises(id),
    sets INTEGER NOT NULL,
    reps INTEGER[],
    weights DECIMAL(6,2)[],
    completed BOOLEAN[],
    bodyweight DECIMAL(5,2),
    notes TEXT,
    is_added BOOLEAN DEFAULT false,
    added_type VARCHAR(50),
    original_index INTEGER DEFAULT -1,
    order_index INTEGER NOT NULL,
    created_at TIMESTAMP WITH TIME ZONE DEFAULT NOW()
);

-- User analytics table
CREATE TABLE user_analytics (
    id UUID PRIMARY KEY DEFAULT gen_random_uuid(),
    user_id UUID NOT NULL REFERENCES users(id) ON DELETE CASCADE,
    exercise_id UUID NOT NULL REFERENCES exercises(id),
    total_volume DECIMAL(10,2) DEFAULT 0,
    max_weight DECIMAL(6,2) DEFAULT 0,
    total_reps INTEGER DEFAULT 0,
    total_sets INTEGER DEFAULT 0,
    last_workout_date DATE,
    pr_date DATE,
    created_at TIMESTAMP WITH TIME ZONE DEFAULT NOW(),
    updated_at TIMESTAMP WITH TIME ZONE DEFAULT NOW(),
    UNIQUE(user_id, exercise_id)
);<|MERGE_RESOLUTION|>--- conflicted
+++ resolved
@@ -9,11 +9,7 @@
     id UUID PRIMARY KEY, -- This will be auth.uid()
     email VARCHAR(255) UNIQUE NOT NULL,
     name VARCHAR(255) NOT NULL,
-<<<<<<< HEAD
-    role TEXT[] DEFAULT '{user}',
-=======
     roles TEXT[] DEFAULT ARRAY['user'],
->>>>>>> 7a36b39a
     experience_level VARCHAR(50) DEFAULT 'beginner',
     preferred_units VARCHAR(10) DEFAULT 'LB',
     age INTEGER,
