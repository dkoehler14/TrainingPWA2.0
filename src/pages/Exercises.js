import React, { useState, useEffect } from 'react';
import { Container, Row, Col, Form, Button, ListGroup, Accordion, InputGroup, Alert, Modal } from 'react-bootstrap';
import { Trash, PencilSquare, PlusLg } from 'react-bootstrap-icons';
import { db, auth } from '../firebase';
import { collection, addDoc, getDocs, query, where, doc, updateDoc } from 'firebase/firestore';
import ExerciseCreationModal from '../components/ExerciseCreationModal';
import '../styles/Exercises.css';

function Exercises() {
  const MUSCLE_GROUPS = [
    'Back', 'Biceps', 'Triceps', 'Chest', 'Shoulders', 
    'Abs', 'Quads', 'Hamstrings', 'Glutes', 'Calves', 
    'Traps', 'Forearms'
  ];

  const [exercises, setExercises] = useState([]);
  
  // State for validation and feedback
  const [validationError, setValidationError] = useState('');
  const [successMessage, setSuccessMessage] = useState('');

  const [showModal, setShowModal] = useState(false);
  const [isEditMode, setIsEditMode] = useState(false);
  const [currentExercise, setCurrentExercise] = useState(null);

  useEffect(() => {
    fetchExercises();
  }, []);

  const fetchExercises = async () => {
    try {
      const querySnapshot = await getDocs(collection(db, "exercises"));
      let exercisesData = [];
      querySnapshot.forEach((doc) => {
        exercisesData.push({ id: doc.id, ...doc.data() });
      });
      setExercises(exercisesData);
    } catch (error) {
      console.error("Error fetching exercises: ", error);
      setValidationError("Failed to load exercises. Please refresh the page.");
    }
  };

  const openAddModal = () => {
    //resetAddForm();
    setValidationError('');
    //setShowAddModal(true);
    setIsEditMode(false);
    setCurrentExercise(null);
    setShowModal(true);
  };

  const openEditModal = (exercise) => {
    // setEditExerciseId(exercise.id);
    setValidationError('');
    // setShowEditModal(true);
    setIsEditMode(true);
    setCurrentExercise(exercise);
    setShowModal(true);
  };

  // Callback for when a new exercise is added
  const handleExerciseAdded = (newExercise) => {
    setExercises(prev => [...prev, newExercise]);
    setSuccessMessage(`Exercise "${newExercise.name}" added successfully!`);
    setShowModal(false);
  };

  // Callback for when an exercise is updated
  const handleExerciseUpdated = (updatedExercise) => {
    setExercises(prev => prev.map(ex => ex.id === updatedExercise.id ? updatedExercise : ex));
    setSuccessMessage(`Exercise "${updatedExercise.name}" updated successfully!`);
    setShowModal(false);
  };

<<<<<<< HEAD
  const validateExercise = async (exerciseName, primaryGroup, secondaryGroups, checkingExistingId = null) => {
=======
  // const addSecondaryMuscleGroup = (isEditForm = false) => {
  //   // Get the correct form data and setter based on which form we're working with
  //   const formData = isEditForm ? editFormData : addFormData;
  //   const setFormData = isEditForm ? setEditFormData : setAddFormData;
    
  //   // Prevent adding more secondary muscle groups than available
  //   if (formData.secondaryMuscleGroups.length < MUSCLE_GROUPS.length - 1) {
  //     setFormData({
  //       ...formData,
  //       secondaryMuscleGroups: [...formData.secondaryMuscleGroups, { group: '' }]
  //     });
  //   }
  // };

  // const handleSecondaryMuscleGroupChange = (index, value, isEditForm = false) => {
  //   // Get the correct form data and setter based on which form we're working with
  //   const formData = isEditForm ? editFormData : addFormData;
  //   const setFormData = isEditForm ? setEditFormData : setAddFormData;
    
  //   const updated = [...formData.secondaryMuscleGroups];
  //   updated[index] = { group: value };
    
  //   setFormData({
  //     ...formData,
  //     secondaryMuscleGroups: updated
  //   });
  // };

  // const removeSecondaryMuscleGroup = (index, isEditForm = false) => {
  //   // Get the correct form data and setter based on which form we're working with
  //   const formData = isEditForm ? editFormData : addFormData;
  //   const setFormData = isEditForm ? setEditFormData : setAddFormData;
    
  //   const updated = [...formData.secondaryMuscleGroups];
  //   updated.splice(index, 1);
    
  //   setFormData({
  //     ...formData,
  //     secondaryMuscleGroups: updated
  //   });
  // };

  const validateExercise = async (exerciseName, primaryGroup, checkingExistingId = null) => {
>>>>>>> 5b0c67c0
    // Reset previous error message
    setValidationError('');

    // Validate exercise name
    if (!exerciseName.trim()) {
      setValidationError('Exercise name is required.');
      return false;
    }

    // Check for duplicate exercise name
    const exerciseQuery = query(collection(db, "exercises"), where("name", "==", exerciseName.trim()));
    const querySnapshot = await getDocs(exerciseQuery);
    
    // When editing, we need to exclude the current exercise from duplicate check
    if (!querySnapshot.empty) {
      // If we're in edit mode, check if the duplicate is the exercise we're editing
      let isDuplicate = false;
      querySnapshot.forEach((doc) => {
        if (checkingExistingId && doc.id === checkingExistingId) {
          // This is our own exercise, so not a duplicate
        } else {
          isDuplicate = true;
        }
      });

      if (isDuplicate) {
        setValidationError('An exercise with this name already exists.');
        return false;
      }
    }

    // Validate primary muscle group
    if (!primaryGroup || primaryGroup === '' || String(primaryGroup).trim() === '') {
      setValidationError('Primary muscle group is required.');
      return false;
    }

    return true;
  };

  const groupByPrimaryMuscle = () => {
    return exercises.reduce((acc, exercise) => {
      const group = exercise.primaryMuscleGroup;
      if (!acc[group]) acc[group] = [];
      acc[group].push(exercise);
      return acc;
    }, {});
  };

  const groupedExercises = groupByPrimaryMuscle();

  return (
    <Container fluid className="soft-container exercises-container">
      <Row className="justify-content-center">
        <Col md={8}>
          <div className="soft-card exercises-card shadow border-0">
            <h1 className="soft-title exercises-title text-center">Exercises</h1>

            {/* Success message display */}
            {successMessage && (
              <Alert variant="success" onClose={() => setSuccessMessage('')} dismissible>
                {successMessage}
              </Alert>
            )}

            {/* Add exercise button */}
            <div className="d-flex justify-content-start mb-4">
              <Button 
                onClick={openAddModal}
                className="soft-button exercises-button gradient"
              >
                <PlusLg className="me-2" /> Add New Exercise
              </Button>
            </div>

            {/* Accordion for grouped exercises */}
            <Accordion>
              {Object.keys(groupedExercises).map((muscleGroup, index) => (
                <Accordion.Item key={index} eventKey={index.toString()} className="soft-accordion-item exercises-accordion-item">
                  <Accordion.Header>{muscleGroup}</Accordion.Header>
                  <Accordion.Body>
                    <ListGroup>
                      {groupedExercises[muscleGroup].map((exercise) => (
                        <ListGroup.Item key={exercise.id} className="soft-list-group-item exercises-list-group-item d-flex justify-content-start align-items-center">
                          <Button 
                            variant="outline-primary" 
                            size="lg"
                            onClick={() => openEditModal(exercise)}
                            className="exercises-edit-button"
                          >
                            <PencilSquare />
                          </Button>
                          <div>
                            <strong>{exercise.name}</strong>
                            {exercise.exerciseType && (
                              <span className="ms-2 badge bg-info text-dark">{exercise.exerciseType}</span>
                            )}
                          </div>
                        </ListGroup.Item>
                      ))}
                    </ListGroup>
                  </Accordion.Body>
                </Accordion.Item>
              ))}
            </Accordion>

            {Object.keys(groupedExercises).length === 0 && (
              <div className="text-center my-5">
                <p className="text-muted">No exercises found. Click the "Add New Exercise" button to create one.</p>
              </div>
            )}
          </div>
        </Col>
      </Row>

      {/* Single ExerciseCreationModal for both add and edit */}
      <ExerciseCreationModal
        show={showModal}
        onHide={() => setShowModal(false)}
        isEditMode={isEditMode}
        exerciseId={isEditMode ? currentExercise?.id : null}
        initialData={isEditMode ? currentExercise : null}
        onExerciseAdded={handleExerciseAdded}
        onExerciseUpdated={handleExerciseUpdated}
      />

      {/* Add Exercise Modal */}
      {/* <Modal show={showAddModal} onHide={() => setShowAddModal(false)} centered>
        <Modal.Header closeButton>
          <Modal.Title>Add New Exercise</Modal.Title>
        </Modal.Header>
        <Modal.Body>
          {validationError && (
            <Alert variant="danger" onClose={() => setValidationError('')} dismissible>
              {validationError}
            </Alert>
          )}

          <Form>
            <ExerciseFormFields 
              formData={addFormData} 
              setFormData={setAddFormData} 
              isEditForm={false} 
            />
          </Form>
        </Modal.Body>
        <Modal.Footer>
          <Button variant="secondary" onClick={() => setShowAddModal(false)}>
            Cancel
          </Button>
          <Button 
            variant="primary" 
            onClick={handleAddExercise}
            disabled={isSubmitting}
          >
            {isSubmitting ? 'Adding...' : 'Add Exercise'}
          </Button>
        </Modal.Footer>
      </Modal> */}

      {/* Edit Exercise Modal */}
      {/* <Modal show={showEditModal} onHide={() => setShowEditModal(false)} centered>
        <Modal.Header closeButton>
          <Modal.Title>Edit Exercise</Modal.Title>
        </Modal.Header>
        <Modal.Body>
          {validationError && (
            <Alert variant="danger" onClose={() => setValidationError('')} dismissible>
              {validationError}
            </Alert>
          )}

          <Form>
            <ExerciseFormFields 
              formData={editFormData} 
              setFormData={setEditFormData} 
              isEditForm={true} 
            />
          </Form>
        </Modal.Body>
        <Modal.Footer>
          <Button variant="secondary" onClick={() => setShowEditModal(false)}>
            Cancel
          </Button>
          <Button 
            variant="primary" 
            onClick={handleEditExercise}
            disabled={isSubmitting}
          >
            {isSubmitting ? 'Saving...' : 'Save Changes'}
          </Button>
        </Modal.Footer>
      </Modal> */}
    </Container>
  );
}

export default Exercises;<|MERGE_RESOLUTION|>--- conflicted
+++ resolved
@@ -73,53 +73,7 @@
     setShowModal(false);
   };
 
-<<<<<<< HEAD
   const validateExercise = async (exerciseName, primaryGroup, secondaryGroups, checkingExistingId = null) => {
-=======
-  // const addSecondaryMuscleGroup = (isEditForm = false) => {
-  //   // Get the correct form data and setter based on which form we're working with
-  //   const formData = isEditForm ? editFormData : addFormData;
-  //   const setFormData = isEditForm ? setEditFormData : setAddFormData;
-    
-  //   // Prevent adding more secondary muscle groups than available
-  //   if (formData.secondaryMuscleGroups.length < MUSCLE_GROUPS.length - 1) {
-  //     setFormData({
-  //       ...formData,
-  //       secondaryMuscleGroups: [...formData.secondaryMuscleGroups, { group: '' }]
-  //     });
-  //   }
-  // };
-
-  // const handleSecondaryMuscleGroupChange = (index, value, isEditForm = false) => {
-  //   // Get the correct form data and setter based on which form we're working with
-  //   const formData = isEditForm ? editFormData : addFormData;
-  //   const setFormData = isEditForm ? setEditFormData : setAddFormData;
-    
-  //   const updated = [...formData.secondaryMuscleGroups];
-  //   updated[index] = { group: value };
-    
-  //   setFormData({
-  //     ...formData,
-  //     secondaryMuscleGroups: updated
-  //   });
-  // };
-
-  // const removeSecondaryMuscleGroup = (index, isEditForm = false) => {
-  //   // Get the correct form data and setter based on which form we're working with
-  //   const formData = isEditForm ? editFormData : addFormData;
-  //   const setFormData = isEditForm ? setEditFormData : setAddFormData;
-    
-  //   const updated = [...formData.secondaryMuscleGroups];
-  //   updated.splice(index, 1);
-    
-  //   setFormData({
-  //     ...formData,
-  //     secondaryMuscleGroups: updated
-  //   });
-  // };
-
-  const validateExercise = async (exerciseName, primaryGroup, checkingExistingId = null) => {
->>>>>>> 5b0c67c0
     // Reset previous error message
     setValidationError('');
 
